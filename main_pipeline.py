import pandas as pd
from typing import List, Dict, Set, Optional, Any, Callable, Union, Tuple
<<<<<<< HEAD
import csv # Added for failure log
from src.data_handler import load_and_preprocess_data, process_and_consolidate_contact_data, get_canonical_base_url # Added process_and_consolidate_contact_data
=======
from src.data_handler import load_and_preprocess_data, process_and_consolidate_contact_data, get_canonical_base_url, generate_processed_contacts_report # Added generate_processed_contacts_report
>>>>>>> 3be21b7c
from src.scraper import scrape_website
from src.regex_extractor_component import extract_numbers_with_snippets_from_text
from src.llm_extractor_component import GeminiLLMExtractor
from src.core.schemas import PhoneNumberLLMOutput, CompanyContactDetails, ConsolidatedPhoneNumber # Added ConsolidatedPhoneNumber
from src.scraper.scraper_logic import normalize_url
from src.core.logging_config import setup_logging
from src.core.config import AppConfig
import logging
import os
import asyncio
from datetime import datetime
import time
import json
import re
from urllib.parse import urlparse, quote
import phonenumbers
from phonenumbers import NumberParseException
from openpyxl.utils import get_column_letter

TARGET_COUNTRY_CODES_INT: Set[int] = {49, 41, 43} # Germany, Switzerland, Austria
EXCLUDED_TYPES_FOR_TOP_CONTACTS_REPORT: Set[str] = {
    'Unknown', 'Fax', 'Mobile', 'Date', 'ID' # 'Non-Priority-Country Contact' removed as per user request
}
logger = logging.getLogger(__name__) # Will be configured by setup_logging in main()
app_config: AppConfig = AppConfig()

INPUT_FILE_PATH: str = app_config.input_excel_file_path
if not os.path.isabs(INPUT_FILE_PATH):
    project_root_dir = os.path.dirname(os.path.abspath(__file__))
    INPUT_FILE_PATH = os.path.join(project_root_dir, INPUT_FILE_PATH)
    # Initial log before full setup might go to default console
    print(f"INFO: Resolved relative INPUT_FILE_PATH to absolute: {INPUT_FILE_PATH}")


def is_target_country_number_reliable(phone_number_str: str) -> bool:
    if not phone_number_str or not isinstance(phone_number_str, str):
        return False
    try:
        parsed_num = phonenumbers.parse(phone_number_str, None)
        return parsed_num.country_code in TARGET_COUNTRY_CODES_INT
    except NumberParseException:
        logger.debug(f"NumberParseException for '{phone_number_str}' during target country check.")
        return False

def generate_run_id() -> str:
    return datetime.now().strftime("%Y%m%d_%H%M%S")

def log_row_failure(failure_log_writer: Optional[Any], input_row_identifier: Any, stage_of_failure: str, error_reason: str) -> None: # Changed csv.writer to Any
    """Helper function to write a row-specific failure to the CSV log."""
    if failure_log_writer:
        try:
            # Sanitize error_reason to remove newlines/carriage returns for CSV compatibility
            sanitized_reason = str(error_reason).replace('\n', ' ').replace('\r', '')
            failure_log_writer.writerow([input_row_identifier, stage_of_failure, sanitized_reason])
        except Exception as e:
            # Log to the main logger if writing to failure log fails, to avoid crashing the pipeline
            logger.error(f"CRITICAL: Failed to write to failure_log_csv: {e}. Row ID: {input_row_identifier}, Stage: {stage_of_failure}", exc_info=True)
    else:
        logger.warning(f"Attempted to log row failure but failure_log_writer is None. Row ID: {input_row_identifier}, Stage: {stage_of_failure}")


def main() -> None:
    pipeline_start_time = time.time() # For overall duration
    run_metrics: Dict[str, Any] = {
        "run_id": None,
        "total_duration_seconds": None,
        "tasks": {},
        "data_processing_stats": {
            "input_rows_count": 0,
            "rows_successfully_processed_pass1": 0, 
            "rows_failed_pass1": 0, 
        },
        "scraping_stats": {
            "urls_processed_for_scraping": 0,
            "scraping_success": 0,
            "scraping_failure_invalid_url": 0,
            "scraping_failure_already_processed": 0,
            "scraping_failure_error": 0, 
            "new_canonical_sites_scraped": 0, 
            "total_pages_scraped_overall": 0,
            "pages_scraped_by_type": {}, 
            "total_successful_canonical_scrapes": 0, 
            "total_urls_fetched_by_scraper": 0, 
        },
        "regex_extraction_stats": {
            "sites_processed_for_regex": 0, 
            "sites_with_regex_candidates": 0,
            "total_regex_candidates_found": 0,
        },
        "llm_processing_stats": {
            "sites_processed_for_llm": 0, 
            "llm_calls_success": 0,
            "llm_calls_failure_prompt_missing": 0,
            "llm_calls_failure_processing_error": 0,
            "llm_no_candidates_to_process": 0, 
            "total_llm_extracted_numbers_raw": 0, 
            "total_llm_prompt_tokens": 0,
            "total_llm_completion_tokens": 0,
            "total_llm_tokens_overall": 0,
            "llm_successful_calls_with_token_data": 0,
        },
        "report_generation_stats": {
            "detailed_report_rows": 0,
            "summary_report_rows": 0,
            "tertiary_report_rows": 0,
        },
        "errors_encountered": [] 
    }

    run_id = generate_run_id()
    run_metrics["run_id"] = run_id
    
    output_base_dir_abs: str = app_config.output_base_dir
    if not os.path.isabs(output_base_dir_abs):
        project_root_dir_local = os.path.dirname(os.path.abspath(__file__))
        output_base_dir_abs = os.path.join(project_root_dir_local, output_base_dir_abs)
        
    run_output_dir: str = os.path.join(output_base_dir_abs, run_id)
    os.makedirs(run_output_dir, exist_ok=True)
    
    intermediate_data_dir = os.path.join(run_output_dir, "intermediate_data")
    os.makedirs(intermediate_data_dir, exist_ok=True)
    llm_context_dir = os.path.join(run_output_dir, app_config.llm_context_subdir)
    os.makedirs(llm_context_dir, exist_ok=True)
    
    log_file_name = f"pipeline_run_{run_id}.log"
    log_file_path = os.path.join(run_output_dir, log_file_name)
    
    file_log_level_int = getattr(logging, app_config.log_level.upper(), logging.INFO)
    console_log_level_int = getattr(logging, app_config.console_log_level.upper(), logging.WARNING)
    print(f"DEBUG: main_pipeline.py - Effective console_log_level_int: {console_log_level_int} ({logging.getLevelName(console_log_level_int)})")
    print(f"DEBUG: main_pipeline.py - AppConfig console_log_level raw value: '{app_config.console_log_level}'")
    setup_logging(
        file_log_level=file_log_level_int,
        console_log_level=console_log_level_int,
        log_file_path=log_file_path
    )
    
    logger.info(f"Logging initialized. Run ID: {run_id}")
    logger.info(f"File log level set to: {logging.getLevelName(file_log_level_int)} (from LOG_LEVEL='{app_config.log_level}')")
    logger.info(f"Console log level set to: {logging.getLevelName(console_log_level_int)} (from CONSOLE_LOG_LEVEL='{app_config.console_log_level}')")
    logger.info(f"Main log file will be: {log_file_path}")
    logger.info(f"Base output directory for this run: {run_output_dir}")

    failure_log_csv_path = os.path.join(run_output_dir, f"failed_rows_{run_id}.csv")
    logger.info(f"Row-specific failure log for this run will be: {failure_log_csv_path}")

    logger.info("Starting phone validation pipeline...")
    if not os.path.exists(INPUT_FILE_PATH):
        logger.error(f"CRITICAL: Input file not found at resolved path: {INPUT_FILE_PATH}. Exiting.")
        return

    llm_extractor: GeminiLLMExtractor
    try:
        llm_extractor = GeminiLLMExtractor(config=app_config)
        logger.info("GeminiLLMExtractor initialized successfully.")
    except ValueError as ve:
        logger.error(f"Failed to initialize GeminiLLMExtractor: {ve}. Check GEMINI_API_KEY.")
        return
    except Exception as e:
        logger.error(f"Unexpected error initializing GeminiLLMExtractor: {e}", exc_info=True)
        return

    df: Optional[pd.DataFrame] = None
    task_start_time = time.time()
    try:
        logger.info(f"Attempting to load data from: {INPUT_FILE_PATH}")
        df = load_and_preprocess_data(INPUT_FILE_PATH, app_config_instance=app_config)
        if df is not None:
            logger.info(f"Successfully loaded and preprocessed data from {INPUT_FILE_PATH}. Shape: {df.shape}")
            logger.info(f"DataFrame columns: {df.columns.tolist()}") 
            run_metrics["data_processing_stats"]["input_rows_count"] = len(df)
            if 'GivenURL' in df.columns:
                logger.info(f"First 5 'GivenURL' values: {df['GivenURL'].head().tolist()}")
            else:
                logger.warning("'GivenURL' column not found in the loaded DataFrame.")
                logger.info(f"First 2 rows of loaded DataFrame for inspection:\n{df.head(2).to_string()}")
            logger.debug(f"Loaded DataFrame head:\n{df.head().to_string()}")
        else:
            logger.error(f"Failed to load data from {INPUT_FILE_PATH}. DataFrame is None.")
            run_metrics["errors_encountered"].append(f"Data loading failed: DataFrame is None from {INPUT_FILE_PATH}")
            run_metrics["tasks"]["load_and_preprocess_data_duration_seconds"] = time.time() - task_start_time
            write_run_metrics(run_metrics, run_output_dir, run_id, pipeline_start_time)
            return
    except Exception as e:
        logger.error(f"Error loading data in main: {e}", exc_info=True)
        run_metrics["errors_encountered"].append(f"Data loading exception: {str(e)}")
        run_metrics["tasks"]["load_and_preprocess_data_duration_seconds"] = time.time() - task_start_time
        write_run_metrics(run_metrics, run_output_dir, run_id, pipeline_start_time)
        return
    run_metrics["tasks"]["load_and_preprocess_data_duration_seconds"] = time.time() - task_start_time

    if df is None:
        logger.error("DataFrame is None after loading attempt, cannot proceed.")
        return
    assert df is not None, "DataFrame loading failed."

    required_cols: Dict[str, Any] = {
        'ScrapingStatus': '',
        'RegexCandidateSnippets': lambda: [[] for _ in range(len(df))],
        'BestMatchedPhoneNumbers': lambda: [[] for _ in range(len(df))], 
        'OtherRelevantNumbers': lambda: [[] for _ in range(len(df))], 
        'ConfidenceScore': None, 
        'LLMExtractedNumbers': lambda: [[] for _ in range(len(df))], 
        'LLMContextPath': '',
        'Notes': '',
        'Top_Number_1': None,
        'Top_Type_1': None,
        'Top_SourceURL_1': None,
        'Top_Number_2': None,
        'Top_Type_2': None,
        'Top_SourceURL_2': None,
        'Top_Number_3': None,
        'Top_Type_3': None,
        'Top_SourceURL_3': None,
    }
    for col, default_val in required_cols.items():
        if col not in df.columns:
            if col == 'TargetCountryCodes' and col not in df.columns:
                 df[col] = pd.Series([[] for _ in range(len(df))], dtype=object)
            else:
                df[col] = default_val() if callable(default_val) else default_val
    
    if 'GivenPhoneNumber' not in df.columns:
        df['GivenPhoneNumber'] = None
    if 'Description' not in df.columns:
        df['Description'] = None


    globally_processed_urls: Set[str] = set() 
    all_flattened_rows: List[Dict[str, Any]] = [] 
    all_tertiary_rows: List[Dict[str, Any]] = [] 
    canonical_site_raw_llm_outputs: Dict[str, List[PhoneNumberLLMOutput]] = {}
    canonical_site_pathful_scraper_status: Dict[str, str] = {}
    input_to_canonical_map: Dict[str, Optional[str]] = {} 
 
    pass1_loop_start_time = time.time()
    rows_processed_in_pass1 = 0
    rows_failed_in_pass1 = 0 

    with open(failure_log_csv_path, 'w', newline='', encoding='utf-8') as f_failure_log:
        failure_writer = csv.writer(f_failure_log)
        failure_writer.writerow(['input_row_identifier', 'stage_of_failure', 'error_reason'])

        for i, (index, row_series) in enumerate(df.iterrows()):
            rows_processed_in_pass1 += 1
            row: pd.Series = row_series
            company_name: str = str(row.get('CompanyName', f"Row_{index}"))
            given_url_original: Optional[str] = row.get('GivenURL')
            current_row_number_for_log: int = i + 1
            
            logger.info(f"--- Processing row {current_row_number_for_log}/{len(df)}: Company '{company_name}', Original URL '{given_url_original}' ---")

            current_row_scraper_status: str = "Not_Run"
            # ... (other per-row initializations) ...
            
            given_url_original_str_key = str(given_url_original) if given_url_original is not None else "None_GivenURL_Input"
            processed_url = given_url_original 

            try:
                if given_url_original and isinstance(given_url_original, str):
                    temp_url_stripped = given_url_original.strip()
                    parsed_obj = urlparse(temp_url_stripped)
                    current_scheme = parsed_obj.scheme
                    current_netloc = parsed_obj.netloc
                    current_path = parsed_obj.path
                    current_params = parsed_obj.params
                    current_query = parsed_obj.query
                    current_fragment = parsed_obj.fragment
                    if not current_scheme:
                        logger.info(f"URL '{temp_url_stripped}' is schemeless. Adding 'http://' and re-parsing.")
                        temp_for_reparse_schemeless = "http://" + temp_url_stripped
                        parsed_obj_schemed = urlparse(temp_for_reparse_schemeless)
                        current_scheme = parsed_obj_schemed.scheme 
                        current_netloc = parsed_obj_schemed.netloc
                        current_path = parsed_obj_schemed.path
                        current_params = parsed_obj_schemed.params 
                        current_query = parsed_obj_schemed.query   
                        current_fragment = parsed_obj_schemed.fragment 
                        logger.debug(f"After adding scheme: N='{current_netloc}', P='{current_path}'")
                    if " " in current_netloc:
                        logger.warning(f"Spaces found in domain part '{current_netloc}' for {company_name}. Removing them.")
                        current_netloc = current_netloc.replace(" ", "")
                    current_path = quote(current_path, safe='/%')
                    current_query = quote(current_query, safe='=&/?+%')
                    current_fragment = quote(current_fragment, safe='/?#%')
                    if current_netloc and not re.search(r'\.[a-zA-Z]{2,}$', current_netloc) and not current_netloc.endswith('.'):
                        is_ip_address = re.match(r"^\d{1,3}\.\d{1,3}\.\d{1,3}\.\d{1,3}$", current_netloc)
                        if current_netloc.lower() != 'localhost' and not is_ip_address:
                            logger.info(f"Appending .de to netloc '{current_netloc}' for {company_name}")
                            current_netloc += ".de"
                    effective_path = current_path if current_path else ('/' if current_netloc else '')
                    processed_url = urlparse('')._replace(
                        scheme=current_scheme, netloc=current_netloc, path=effective_path,
                        params=current_params, query=current_query, fragment=current_fragment
                    ).geturl()
                    if processed_url != given_url_original: 
                        logger.info(f"URL pre-processed: Original='{given_url_original}', Processed='{processed_url}'")
                
                if not processed_url or not isinstance(processed_url, str) or not processed_url.startswith(('http://', 'https://')):
                    logger.warning(f"Skipping row {current_row_number_for_log} due to invalid or missing URL after processing: {processed_url} (Original was: '{given_url_original}')")
                    df.at[index, 'ScrapingStatus'] = 'InvalidURL'
                    current_row_scraper_status = 'InvalidURL'
                    df.at[index, 'VerificationStatus'] = 'Skipped_InvalidURL'
                    run_metrics["scraping_stats"]["scraping_failure_invalid_url"] += 1
                    log_row_failure(failure_writer, index, "URL_Validation", f"Invalid or missing URL after processing: {processed_url} (Original: '{given_url_original}')")
                    rows_failed_in_pass1 +=1
                    continue
     
                scraped_pages_details: List[Tuple[str, str, str]] 
                scraper_status: str
                final_canonical_entry_url: Optional[str] = None 
                
                run_metrics["scraping_stats"]["urls_processed_for_scraping"] += 1
                scrape_task_start_time = time.time()
                scraped_pages_details, scraper_status, final_canonical_entry_url = asyncio.run(
                    scrape_website(processed_url, run_output_dir, company_name, globally_processed_urls)
                )
                run_metrics["tasks"].setdefault("scrape_website_total_duration_seconds", 0)
                run_metrics["tasks"]["scrape_website_total_duration_seconds"] += (time.time() - scrape_task_start_time)

                df.at[index, 'ScrapingStatus'] = scraper_status
                true_base_domain_for_row = get_canonical_base_url(final_canonical_entry_url) if final_canonical_entry_url else None
                df.at[index, 'CanonicalEntryURL'] = true_base_domain_for_row
                current_row_scraper_status = scraper_status 
                given_url_original_str_key = str(given_url_original) if given_url_original is not None else "None_GivenURL_Input" 
                input_to_canonical_map[given_url_original_str_key] = true_base_domain_for_row

                logger.info(f"Row {current_row_number_for_log} ({company_name}): Scraper status: {current_row_scraper_status}, Pathful Canonical URL from Scraper: {final_canonical_entry_url}, True Base Domain: {true_base_domain_for_row}")

                if current_row_scraper_status == "Success" and final_canonical_entry_url: 
                    if final_canonical_entry_url not in canonical_site_raw_llm_outputs: 
                        run_metrics["scraping_stats"]["new_canonical_sites_scraped"] += 1
                        run_metrics["regex_extraction_stats"]["sites_processed_for_regex"] += 1
                        regex_extraction_task_start_time = time.time()

                        logger.info(f"Processing new pathful canonical URL for LLM data collection: {final_canonical_entry_url} (from input {given_url_original})")
                        all_candidate_items_for_llm: List[Dict[str, str]] = []
                        if scraped_pages_details: 
                            run_metrics["scraping_stats"]["total_pages_scraped_overall"] += len(scraped_pages_details)
                            if final_canonical_entry_url not in run_metrics["scraping_stats"].get("processed_canonical_sites_for_success_count", set()):
                                run_metrics["scraping_stats"]["total_successful_canonical_scrapes"] += 1
                                run_metrics["scraping_stats"].setdefault("processed_canonical_sites_for_success_count", set()).add(final_canonical_entry_url)

                            target_codes_raw: Any = row.get('TargetCountryCodes', [])
                            target_codes_list_for_regex: List[str] = []
                            if isinstance(target_codes_raw, str) and target_codes_raw.startswith('[') and target_codes_raw.endswith(']'):
                                try:
                                    import ast
                                    parsed_eval = ast.literal_eval(target_codes_raw)
                                    if isinstance(parsed_eval, list):
                                        target_codes_list_for_regex = [str(item) for item in parsed_eval if isinstance(item, (str, int))]
                                except (ValueError, SyntaxError):
                                    logger.warning(f"Could not parse TargetCountryCodes string: {target_codes_raw} for {company_name}.")
                            elif isinstance(target_codes_raw, list):
                                target_codes_list_for_regex = [str(item) for item in target_codes_raw if isinstance(item, (str, int))]

                            for page_content_file, source_page_url, page_type in scraped_pages_details: 
                                run_metrics["scraping_stats"]["pages_scraped_by_type"][page_type] = \
                                    run_metrics["scraping_stats"]["pages_scraped_by_type"].get(page_type, 0) + 1
                                
                                if os.path.exists(page_content_file):
                                    try:
                                        with open(page_content_file, 'r', encoding='utf-8') as f_content:
                                            text_content = f_content.read()
                                        page_candidate_items: List[Dict[str, str]] = extract_numbers_with_snippets_from_text(
                                            text_content=text_content,
                                            source_url=source_page_url,
                                            original_input_company_name=company_name, 
                                            target_country_codes=target_codes_list_for_regex,
                                            snippet_window_chars=app_config.snippet_window_chars
                                        )
                                        all_candidate_items_for_llm.extend(page_candidate_items)
                                    except Exception as file_read_exc:
                                        logger.error(f"Error reading scraped page content {page_content_file} for {company_name} (canonical: {final_canonical_entry_url}): {file_read_exc}", exc_info=True)
                                        run_metrics["errors_encountered"].append(f"File read error for regex: {page_content_file}")
                                        log_row_failure(failure_writer, index, "Regex_Extraction_FileRead", f"Error reading scraped content file {page_content_file} for canonical {final_canonical_entry_url}: {file_read_exc}")
                                else:
                                    logger.warning(f"Scraped page content file not found: {page_content_file} for {company_name} (canonical: {final_canonical_entry_url})")
                            
                            run_metrics["tasks"].setdefault("regex_extraction_total_duration_seconds", 0)
                            run_metrics["tasks"]["regex_extraction_total_duration_seconds"] += (time.time() - regex_extraction_task_start_time)
                            if all_candidate_items_for_llm:
                                run_metrics["regex_extraction_stats"]["sites_with_regex_candidates"] += 1
                                run_metrics["regex_extraction_stats"]["total_regex_candidates_found"] += len(all_candidate_items_for_llm)
                            logger.info(f"Generated {len(all_candidate_items_for_llm)} candidate items for LLM for canonical URL {final_canonical_entry_url} (triggered by input row {index}).")
     
                        if all_candidate_items_for_llm:
                            run_metrics["llm_processing_stats"]["sites_processed_for_llm"] += 1
                            llm_task_start_time = time.time()
                            try:
                                prompt_template_abs_path: str = app_config.llm_prompt_template_path
                                if not os.path.isabs(prompt_template_abs_path):
                                    project_root_dir_local = os.path.dirname(os.path.abspath(__file__))
                                    prompt_template_abs_path = os.path.join(project_root_dir_local, prompt_template_abs_path)

                                if not os.path.exists(prompt_template_abs_path):
                                    logger.error(f"LLM prompt template file not found at {prompt_template_abs_path}. Cannot process pathful canonical URL {final_canonical_entry_url}.")
                                    canonical_site_raw_llm_outputs[final_canonical_entry_url] = [] 
                                    canonical_site_pathful_scraper_status[final_canonical_entry_url] = "Error_LLM_PromptMissing"
                                    run_metrics["llm_processing_stats"]["llm_calls_failure_prompt_missing"] += 1
                                    run_metrics["errors_encountered"].append(f"LLM prompt template missing: {prompt_template_abs_path}")
                                    log_row_failure(failure_writer, index, "LLM_Setup_PromptMissing", f"LLM prompt template missing for canonical {final_canonical_entry_url} (path: {prompt_template_abs_path})")
                                else:
                                    safe_canonical_name_for_file = "".join(c if c.isalnum() else "_" for c in final_canonical_entry_url.replace("http://","").replace("https://",""))
                                    max_len_url_part = 100 
                                    if len(safe_canonical_name_for_file) > max_len_url_part:
                                        safe_canonical_name_for_file = safe_canonical_name_for_file[:max_len_url_part]
                                        logger.info(f"Truncated safe_canonical_name_for_file for {final_canonical_entry_url} to: {safe_canonical_name_for_file}")

                                    llm_input_filename = f"CANONICAL_{safe_canonical_name_for_file}_llm_input_data.json"
                                    llm_input_filepath = os.path.join(llm_context_dir, llm_input_filename)
                                    try:
                                        with open(llm_input_filepath, 'w', encoding='utf-8') as f_in: json.dump(all_candidate_items_for_llm, f_in, indent=2)
                                        logger.info(f"Saved LLM input data for {final_canonical_entry_url} to {llm_input_filepath}")
                                    except IOError as e: logger.error(f"IOError saving LLM input data for {final_canonical_entry_url}: {e}")

                                    llm_classified_outputs, llm_raw_response, token_stats = llm_extractor.extract_phone_numbers(
                                        candidate_items=all_candidate_items_for_llm,
                                        prompt_template_path=prompt_template_abs_path,
                                        llm_context_dir=llm_context_dir,
                                        file_identifier_prefix=f"CANONICAL_{safe_canonical_name_for_file}"
                                    )
                                    canonical_site_raw_llm_outputs[final_canonical_entry_url] = llm_classified_outputs
                                    canonical_site_pathful_scraper_status[final_canonical_entry_url] = current_row_scraper_status 
                                    run_metrics["llm_processing_stats"]["llm_calls_success"] += 1 
                                    run_metrics["llm_processing_stats"]["total_llm_extracted_numbers_raw"] += len(llm_classified_outputs)

                                    if token_stats:
                                        run_metrics["llm_processing_stats"]["llm_successful_calls_with_token_data"] += 1
                                        run_metrics["llm_processing_stats"]["total_llm_prompt_tokens"] += token_stats.get("prompt_tokens", 0)
                                        run_metrics["llm_processing_stats"]["total_llm_completion_tokens"] += token_stats.get("completion_tokens", 0)
                                        run_metrics["llm_processing_stats"]["total_llm_tokens_overall"] += token_stats.get("total_tokens", 0)
                                        logger.info(f"LLM call for {final_canonical_entry_url} token usage: Prompt={token_stats.get('prompt_tokens',0)}, Completion={token_stats.get('completion_tokens',0)}, Total={token_stats.get('total_tokens',0)}")
                                    else:
                                        logger.warning(f"Token stats not available for LLM call related to {final_canonical_entry_url}")
                                    
                                    llm_raw_output_filename = f"CANONICAL_{safe_canonical_name_for_file}_llm_raw_output.json"
                                    llm_raw_output_filepath = os.path.join(llm_context_dir, llm_raw_output_filename)
                                    logger.info(f"Attempting to save LLM raw output. Path: '{llm_raw_output_filepath}', Length: {len(llm_raw_output_filepath)}") 
                                    try:
                                        with open(llm_raw_output_filepath, 'w', encoding='utf-8') as f_llm_out:
                                            f_llm_out.write(llm_raw_response if isinstance(llm_raw_response, str) else json.dumps(llm_raw_response or {}, indent=2))
                                        logger.info(f"LLM classification for canonical {final_canonical_entry_url} complete. Raw output saved to {llm_raw_output_filepath}")
                                    except IOError as e:
                                        logger.error(f"IOError saving raw LLM output for {final_canonical_entry_url} to {llm_raw_output_filepath}: {e}")
                                        run_metrics["errors_encountered"].append(f"IOError saving LLM raw output: {llm_raw_output_filepath}")
                            except Exception as llm_exc:
                                logger.error(f"Error during LLM processing for pathful canonical {final_canonical_entry_url}: {llm_exc}", exc_info=True)
                                canonical_site_raw_llm_outputs[final_canonical_entry_url] = []
                                canonical_site_pathful_scraper_status[final_canonical_entry_url] = "Error_LLM_Processing"
                                run_metrics["llm_processing_stats"]["llm_calls_failure_processing_error"] += 1
                                run_metrics["errors_encountered"].append(f"LLM processing error for {final_canonical_entry_url}: {str(llm_exc)}")
                                log_row_failure(failure_writer, index, "LLM_Processing_Error", f"LLM processing error for canonical {final_canonical_entry_url}: {llm_exc}")

                            run_metrics["tasks"].setdefault("llm_extraction_total_duration_seconds", 0)
                            run_metrics["tasks"]["llm_extraction_total_duration_seconds"] += (time.time() - llm_task_start_time)
                        else: 
                            logger.info(f"No candidate snippets for LLM from pathful canonical {final_canonical_entry_url}. Storing empty LLM result.")
                            canonical_site_raw_llm_outputs[final_canonical_entry_url] = []
                            canonical_site_pathful_scraper_status[final_canonical_entry_url] = current_row_scraper_status 
                            run_metrics["llm_processing_stats"]["llm_no_candidates_to_process"] += 1
                    else: 
                        logger.info(f"Raw LLM data for pathful canonical URL {final_canonical_entry_url} already cached. Input row {given_url_original} maps to it.")
                
                elif current_row_scraper_status != "Success": 
                    logger.info(f"Row {current_row_number_for_log} ({company_name}): Scraper status '{current_row_scraper_status}'. No LLM processing for this input.")
                    if "Already_Processed" in current_row_scraper_status:
                        run_metrics["scraping_stats"]["scraping_failure_already_processed"] += 1
                    elif "InvalidURL" not in current_row_scraper_status : 
                        run_metrics["scraping_stats"]["scraping_failure_error"] += 1

                    if final_canonical_entry_url and final_canonical_entry_url not in canonical_site_pathful_scraper_status: 
                        canonical_site_pathful_scraper_status[final_canonical_entry_url] = current_row_scraper_status
                    df.at[index, 'Overall_VerificationStatus'] = f'Unverified_Scrape_{current_row_scraper_status}'
                    df.at[index, 'Original_Number_Status'] = f'Scrape_{current_row_scraper_status}' if row.get('NormalizedGivenPhoneNumber') else 'Original_Not_Provided'
                    log_row_failure(failure_writer, index, "Scraping", f"Scraper status: {current_row_scraper_status}, PathfulCanonicalURL: {final_canonical_entry_url}, TrueBaseDomain: {true_base_domain_for_row}")
                    rows_failed_in_pass1 +=1
                
                if current_row_scraper_status == "Success":
                     run_metrics["scraping_stats"]["scraping_success"] += 1
                logger.info(f"Row {current_row_number_for_log} ({company_name}): Pass 1 processing complete. OriginalURL: {given_url_original_str_key}, CanonicalURL: {final_canonical_entry_url}, ScraperStatus: {current_row_scraper_status}")

            except Exception as e:
                logger.error(f"Error during Pass 1 processing for row {current_row_number_for_log} ({company_name}), Original URL {given_url_original_str_key}: {e}", exc_info=True)
                df.at[index, 'Overall_VerificationStatus'] = 'Error_Pass1_RowProcessing'
                current_scraper_status_for_df = df.at[index, 'ScrapingStatus'] 
                if current_scraper_status_for_df in ["Not_Run", "Success", None] or not current_scraper_status_for_df : 
                     df.at[index, 'ScrapingStatus'] = f'PipelineError_{type(e).__name__}'
                run_metrics["errors_encountered"].append(f"Pass 1 row processing error for {company_name} (URL: {given_url_original_str_key}): {str(e)}")
                log_row_failure(failure_writer, index, "Row_Processing_Exception_Pass1", f"Unhandled exception: {e}")
                rows_failed_in_pass1 +=1
                logger.error(
                    f"Row {current_row_number_for_log} ({company_name}) errored in Pass 1. "
                    f"ScraperStatus='{df.at[index, 'ScrapingStatus']}', "
                    f"OverallVerificationStatus='{df.at[index, 'Overall_VerificationStatus']}'"
                )
                for col_prefix in ['Primary_', 'Secondary_']:
                    for suffix in ['Number_1', 'Type_1', 'SourceURL_1', 'Number_2', 'Type_2', 'SourceURL_2']:
                        col_name = f"{col_prefix}{suffix}"
                        if col_name in df.columns:
                            df.at[index, col_name] = None
                if 'Original_Number_Status' in df.columns: 
                    df.at[index, 'Original_Number_Status'] = 'Error_Pass1_RowProcessing'
        
    run_metrics["tasks"]["pass1_main_loop_duration_seconds"] = time.time() - pass1_loop_start_time
    run_metrics["data_processing_stats"]["rows_successfully_processed_pass1"] = rows_processed_in_pass1 - rows_failed_in_pass1
    run_metrics["data_processing_stats"]["rows_failed_pass1"] = rows_failed_in_pass1
    logger.info(f"Pass 1 (Scraping and Raw LLM Data Collection) complete. Processed {rows_processed_in_pass1} input rows.")
    logger.info(f"Unique pathful canonical sites for which raw LLM data was collected: {len(canonical_site_raw_llm_outputs)}")
    logger.debug(f"Pathful canonical site raw LLM data cache keys: {list(canonical_site_raw_llm_outputs.keys())}")
    logger.debug(f"Pathful canonical site scraper status cache: {list(canonical_site_pathful_scraper_status.keys())}")
    logger.debug(f"Input to True Base Domain map entries: {len(input_to_canonical_map)}")
    
    run_metrics["scraping_stats"]["total_urls_fetched_by_scraper"] = run_metrics["scraping_stats"]["total_pages_scraped_overall"]

    if "processed_canonical_sites_for_success_count" in run_metrics["scraping_stats"]:
        del run_metrics["scraping_stats"]["processed_canonical_sites_for_success_count"]
 
    global_consolidation_start_time = time.time()
    logger.info("Starting Global Consolidation of LLM data by True Base Domain...")
    final_consolidated_data_by_true_base: Dict[str, Optional[CompanyContactDetails]] = {}
    true_base_to_pathful_map: Dict[str, List[str]] = {}
    true_base_to_input_company_names: Dict[str, Set[str]] = {}
    true_base_scraper_status: Dict[str, str] = {}


    for pathful_url_key, raw_llm_list in canonical_site_raw_llm_outputs.items():
        true_base = get_canonical_base_url(pathful_url_key)
        if not true_base:
            logger.warning(f"Could not get true_base_domain for pathful_url_key '{pathful_url_key}' during global consolidation. Skipping.")
            continue
        
        if true_base not in true_base_to_pathful_map:
            true_base_to_pathful_map[true_base] = []
            true_base_to_input_company_names[true_base] = set()
            true_base_scraper_status[true_base] = "Unknown" 
        
        true_base_to_pathful_map[true_base].append(pathful_url_key)
        
        current_pathful_status = canonical_site_pathful_scraper_status.get(pathful_url_key, "Unknown")
        if true_base_scraper_status[true_base] == "Unknown" or \
           (current_pathful_status == "Success" and true_base_scraper_status[true_base] != "Success") or \
           ("Error" not in current_pathful_status and "Error" in true_base_scraper_status[true_base]): 
            true_base_scraper_status[true_base] = current_pathful_status


    if 'CanonicalEntryURL' in df.columns and 'CompanyName' in df.columns:
        for true_base_domain_key in true_base_to_pathful_map.keys():
            mask = df['CanonicalEntryURL'].notna() & (df['CanonicalEntryURL'] == true_base_domain_key)
            matching_companies = df.loc[mask, 'CompanyName'].dropna().astype(str).unique()
            if len(matching_companies) > 0:
                 true_base_to_input_company_names[true_base_domain_key].update(matching_companies)
            else: 
                 first_pathful_for_base = true_base_to_pathful_map[true_base_domain_key][0]
                 logger.warning(f"No matching company names found in df for true_base_domain '{true_base_domain_key}'. Company name in report might be from first pathful trigger.")


    for true_base_domain, list_of_pathful_urls in true_base_to_pathful_map.items():
        all_llm_results_for_this_true_base: List[PhoneNumberLLMOutput] = []
        for pathful_url_item in list_of_pathful_urls:
            all_llm_results_for_this_true_base.extend(canonical_site_raw_llm_outputs.get(pathful_url_item, []))
        
        representative_company_name_for_consolidation = "Unknown"
        if true_base_to_input_company_names.get(true_base_domain):
            representative_company_name_for_consolidation = sorted(list(true_base_to_input_company_names[true_base_domain]))[0]
        elif list_of_pathful_urls: 
            pass


        final_consolidated_data_by_true_base[true_base_domain] = process_and_consolidate_contact_data(
            llm_results=all_llm_results_for_this_true_base,
            company_name_from_input=representative_company_name_for_consolidation, 
            initial_given_url=true_base_domain 
        )
    logger.info(f"Global Consolidation complete. {len(final_consolidated_data_by_true_base)} true base domains processed.")
    run_metrics["tasks"]["global_consolidation_duration_seconds"] = time.time() - global_consolidation_start_time
    run_metrics["data_processing_stats"]["unique_true_base_domains_consolidated"] = len(final_consolidated_data_by_true_base)
 
 
    detailed_columns_order = [
        'CompanyName', 'Number', 'LLM_Type', 'LLM_Classification', 
        'LLM_Source_URL', 'ScrapingStatus', 'TargetCountryCodes', 'RunID'
    ]

    summary_columns_order = [
        'CompanyName', 'GivenURL', 'GivenPhoneNumber', 'Original_Number_Status',
        'Top_Number_1', 'Top_Type_1', 'Description', 'ScrapingStatus_Canonical', 
        'CanonicalEntryURL', 'Top_Number_1', 'Top_Type_1', 'Top_Number_2', 
        'Top_Type_2', 'Top_Number_3', 'Top_Type_3', 'Top_SourceURL_1', 
        'Top_SourceURL_2', 'Top_SourceURL_3', 'TargetCountryCodes', 'RunID'
    ]

    tertiary_report_columns_order = [
        'CompanyName', 'GivenURL', 'CanonicalEntryURL', 'ScrapingStatus', 
        'PhoneNumber_1', 'PhoneNumber_2', 'PhoneNumber_3', 
        'SourceURL_1', 'SourceURL_2', 'SourceURL_3'
    ]

    logger.info("Starting Pass 2: Building Detailed Flattened and Summary Reports...")
    pass2_reports_start_time = time.time()
 
    classification_precedence = { 
        'Primary': 1, 'Secondary': 2, 'Support': 3,
        'Low Relevance': 4, 'Non-Business': 5, None: 99
    }

    for index, original_row_data in df.iterrows(): 
        company_name_pass2 = str(original_row_data.get('CompanyName', f"Row_{index}"))
        given_url_pass2 = original_row_data.get('GivenURL')
        canonical_url_pass2 = original_row_data.get('CanonicalEntryURL')
        scraper_status_pass2 = original_row_data.get('ScrapingStatus')

        company_contact_details_pass2: Optional[CompanyContactDetails] = None
        if canonical_url_pass2 and canonical_url_pass2 in final_consolidated_data_by_true_base: 
            company_contact_details_pass2 = final_consolidated_data_by_true_base[canonical_url_pass2]
        
        scraper_status_for_true_base_detailed = true_base_scraper_status.get(str(canonical_url_pass2), "Unknown") if canonical_url_pass2 else "Unknown_NoTrueBase"

        if scraper_status_for_true_base_detailed == "Success" and company_contact_details_pass2 and company_contact_details_pass2.consolidated_numbers:
            for consolidated_number_item in company_contact_details_pass2.consolidated_numbers:
                aggregated_types = []
                aggregated_source_urls = []
                seen_types_for_number = set() 
                
                for source_detail in consolidated_number_item.sources:
                    type_with_path = f"{source_detail.type} (from {source_detail.source_path})"
                    if source_detail.type not in seen_types_for_number: 
                        aggregated_types.append(source_detail.type)
                        seen_types_for_number.add(source_detail.type)
                    if source_detail.original_full_url not in aggregated_source_urls: 
                         aggregated_source_urls.append(source_detail.original_full_url)

                llm_type_str = ", ".join(aggregated_types) if aggregated_types else consolidated_number_item.sources[0].type if consolidated_number_item.sources else "Unknown"
                llm_source_url_str = ", ".join(aggregated_source_urls) if aggregated_source_urls else consolidated_number_item.sources[0].original_full_url if consolidated_number_item.sources else "N/A"

                new_flattened_row: Dict[str, Any] = {
                    'CompanyName': company_name_pass2,
                    'Number': consolidated_number_item.number,
                    'LLM_Type': llm_type_str, 
                    'LLM_Classification': consolidated_number_item.classification, 
                    'LLM_Source_URL': llm_source_url_str, 
                    'ScrapingStatus': scraper_status_for_true_base_detailed, 
                    'TargetCountryCodes': original_row_data.get('TargetCountryCodes'),
                    'RunID': run_id 
                }
                all_flattened_rows.append(new_flattened_row)
        

    logger.info("Starting Aggregation for Top_Contacts_Report...")
    top_contacts_aggregation_map: Dict[str, Dict[str, Any]] = {}

    if 'CanonicalEntryURL' not in df.columns:
        logger.error("'CanonicalEntryURL' column is missing from DataFrame. This is critical for Top_Contacts_Report aggregation. Initializing to None.")
        df['CanonicalEntryURL'] = None
    if 'CompanyName' not in df.columns:
        logger.error("'CompanyName' column is missing from DataFrame. This is critical for Top_Contacts_Report aggregation. Initializing to 'Unknown_Input_Company'.")
        df['CompanyName'] = "Unknown_Input_Company"
    if 'GivenURL' not in df.columns:
        logger.error("'GivenURL' column is missing from DataFrame. This is critical for Top_Contacts_Report aggregation. Initializing to 'Unknown_Input_GivenURL'.")
        df['GivenURL'] = "Unknown_Input_GivenURL"

    for true_base_domain_key_agg, company_contact_details_object in final_consolidated_data_by_true_base.items():
        if company_contact_details_object is None:
            logger.warning(f"Skipping true_base_domain '{true_base_domain_key_agg}' for Top_Contacts_Report aggregation as its CompanyContactDetails is None.")
            continue

        matching_input_rows = df[df['CanonicalEntryURL'].astype(str) == str(true_base_domain_key_agg)]

        unique_original_company_names: Set[str]
        unique_original_given_urls: Set[str]

        if matching_input_rows.empty:
            logger.warning(f"No input rows found in df mapping to true_base_domain '{true_base_domain_key_agg}'. "
                           f"Using company name ('{company_contact_details_object.company_name}') from CompanyContactDetails and its original_input_urls as fallback.")
            unique_original_company_names = {str(company_contact_details_object.company_name)} if company_contact_details_object.company_name else {"Unknown_Company"}
            unique_original_given_urls = set(map(str, company_contact_details_object.original_input_urls))
        else:
            unique_original_company_names = set(matching_input_rows['CompanyName'].dropna().astype(str))
            unique_original_given_urls = set(matching_input_rows['GivenURL'].dropna().astype(str))
            if not unique_original_company_names:
                 unique_original_company_names = {str(company_contact_details_object.company_name)} if company_contact_details_object.company_name else {"Unknown_Company"}
            if not unique_original_given_urls:
                 unique_original_given_urls = set(map(str, company_contact_details_object.original_input_urls))

        report_company_name = f"{true_base_domain_key_agg} - {' - '.join(sorted(list(unique_original_company_names)))}"
        report_given_urls = ", ".join(sorted(list(unique_original_given_urls)))
        
        top_contacts_aggregation_map[true_base_domain_key_agg] = {
            "report_company_name": report_company_name,
            "report_given_urls": report_given_urls,
            "canonical_entry_url": true_base_domain_key_agg, 
            "scraper_status": true_base_scraper_status.get(true_base_domain_key_agg, "Unknown"), 
            "contact_details": company_contact_details_object,
            "all_input_companies_for_canonical": sorted(list(unique_original_company_names))
        }
    logger.info(f"Aggregation for Top_Contacts_Report complete. Found {len(top_contacts_aggregation_map)} unique canonical URLs to report on.")

    logger.info("Building Top_Contacts_Report (formerly Tertiary) from aggregated data...")
    all_tertiary_rows.clear()

    for aggregated_entry in top_contacts_aggregation_map.values():
        company_contact_details_for_report = aggregated_entry["contact_details"]
        
        new_tertiary_row: Dict[str, Any] = {
            'CompanyName': aggregated_entry["report_company_name"],
            'GivenURL': aggregated_entry["report_given_urls"],
            'CanonicalEntryURL': aggregated_entry["canonical_entry_url"],
            'ScrapingStatus': aggregated_entry["scraper_status"],
            'PhoneNumber_1': None, 'PhoneNumber_2': None, 'PhoneNumber_3': None,
            'SourceURL_1': None, 'SourceURL_2': None, 'SourceURL_3': None
        }

        if company_contact_details_for_report and company_contact_details_for_report.consolidated_numbers:
            eligible_numbers_for_report: List[ConsolidatedPhoneNumber] = []
            for cn_item in company_contact_details_for_report.consolidated_numbers:
                source_types = {s.type for s in cn_item.sources if s.type}
                if cn_item.classification != 'Non-Business' and \
                   not EXCLUDED_TYPES_FOR_TOP_CONTACTS_REPORT.intersection(source_types):
                    eligible_numbers_for_report.append(cn_item)
                else:
                    excluded_reasons = []
                    if cn_item.classification == 'Non-Business':
                        excluded_reasons.append("classification is Non-Business")
                    intersecting_types = EXCLUDED_TYPES_FOR_TOP_CONTACTS_REPORT.intersection(source_types)
                    if intersecting_types:
                        excluded_reasons.append(f"excluded types: {intersecting_types}")
                    logger.debug(f"Excluding number {cn_item.number} from Top_Contacts_Report for company '{aggregated_entry['report_company_name']}' due to: {'; '.join(excluded_reasons)}")

            for i, consolidated_number_item in enumerate(eligible_numbers_for_report[:3]): 
                phone_num_key = f'PhoneNumber_{i+1}'
                source_url_key = f'SourceURL_{i+1}'
                
                number_str = consolidated_number_item.number
                types_str = ", ".join(sorted(list(set(s.type for s in consolidated_number_item.sources))))
                
                companies_for_this_number = sorted(list(set(
                    s.original_input_company_name
                    for s in consolidated_number_item.sources
                    if s.original_input_company_name
                )))
                companies_for_this_number_str = ", ".join(companies_for_this_number) if companies_for_this_number else "UnknownCompany" 

                new_tertiary_row[phone_num_key] = f"{number_str} ({types_str}) [{companies_for_this_number_str}]"
                new_tertiary_row[source_url_key] = ", ".join(sorted(list(set(s.original_full_url for s in consolidated_number_item.sources))))
        
        if new_tertiary_row['PhoneNumber_1'] or new_tertiary_row['PhoneNumber_2'] or new_tertiary_row['PhoneNumber_3']:
            all_tertiary_rows.append(new_tertiary_row)
        else:
            logger.info(f"Skipping row for canonical URL '{aggregated_entry['canonical_entry_url']}' (Company: '{aggregated_entry['report_company_name']}') in Top_Contacts_Report as it has no eligible phone numbers after filtering.")
            
    logger.info(f"Finished building Top_Contacts_Report. {len(all_tertiary_rows)} rows created.")


    for index, row_summary in df.iterrows():
        given_url_summary = str(row_summary.get('GivenURL')) if row_summary.get('GivenURL') is not None else "None_GivenURL_Input"
        canonical_url_summary = row_summary.get('CanonicalEntryURL')
        scraper_status_summary_original_pass1 = row_summary.get('ScrapingStatus')

        company_contact_details_summary: Optional[CompanyContactDetails] = None
        if canonical_url_summary and canonical_url_summary in final_consolidated_data_by_true_base: 
            company_contact_details_summary = final_consolidated_data_by_true_base[canonical_url_summary]

        unique_sorted_consolidated_numbers: List[ConsolidatedPhoneNumber] = []
        if company_contact_details_summary:
            unique_sorted_consolidated_numbers = company_contact_details_summary.consolidated_numbers

        if len(unique_sorted_consolidated_numbers) > 0:
            top_item_1 = unique_sorted_consolidated_numbers[0]
            df.at[index, 'Top_Number_1'] = top_item_1.number
            df.at[index, 'Top_Type_1'] = ", ".join(list(set(s.type for s in top_item_1.sources))) 
            df.at[index, 'Top_SourceURL_1'] = ", ".join(list(set(s.original_full_url for s in top_item_1.sources))) 
        if len(unique_sorted_consolidated_numbers) > 1:
            top_item_2 = unique_sorted_consolidated_numbers[1]
            df.at[index, 'Top_Number_2'] = top_item_2.number
            df.at[index, 'Top_Type_2'] = ", ".join(list(set(s.type for s in top_item_2.sources)))
            df.at[index, 'Top_SourceURL_2'] = ", ".join(list(set(s.original_full_url for s in top_item_2.sources)))
        if len(unique_sorted_consolidated_numbers) > 2:
            top_item_3 = unique_sorted_consolidated_numbers[2]
            df.at[index, 'Top_Number_3'] = top_item_3.number
            df.at[index, 'Top_Type_3'] = ", ".join(list(set(s.type for s in top_item_3.sources)))
            df.at[index, 'Top_SourceURL_3'] = ", ".join(list(set(s.original_full_url for s in top_item_3.sources)))

        original_norm_phone_summary = row_summary.get('NormalizedGivenPhoneNumber')
        found_original_in_top_llm = False
        if original_norm_phone_summary and original_norm_phone_summary != "InvalidFormat":
            for top_num_item in unique_sorted_consolidated_numbers[:3]: 
                if top_num_item.number == original_norm_phone_summary:
                    found_original_in_top_llm = True
                    break
        
        if original_norm_phone_summary and original_norm_phone_summary != "InvalidFormat":
            if found_original_in_top_llm:
                df.at[index, 'Original_Number_Status'] = 'Verified'
            elif unique_sorted_consolidated_numbers: 
                df.at[index, 'Original_Number_Status'] = 'Corrected'
            elif company_contact_details_summary and not company_contact_details_summary.consolidated_numbers:
                 df.at[index, 'Original_Number_Status'] = 'LLM_OutputEmpty_Or_NoRelevant_For_Canonical' 
            elif company_contact_details_summary: 
                 df.at[index, 'Original_Number_Status'] = 'No Relevant Match Found by LLM' 
            else: 
                 df.at[index, 'Original_Number_Status'] = 'LLM_Not_Run_Or_NoOutput_For_Canonical'
        elif original_norm_phone_summary == "InvalidFormat":
            df.at[index, 'Original_Number_Status'] = 'Original_InvalidFormat'
        else: 
            df.at[index, 'Original_Number_Status'] = 'Original_Not_Provided'

        overall_status = "Unverified" 
        scraper_status_for_true_base_domain_summary = true_base_scraper_status.get(str(canonical_url_summary), "Unknown") if canonical_url_summary else "Unknown_NoTrueBase"

        if scraper_status_for_true_base_domain_summary != "Success":
            overall_status = f"Unverified_Scrape_{scraper_status_for_true_base_domain_summary}"
        elif unique_sorted_consolidated_numbers: 
            overall_status = "Verified_LLM_Match_Found"
        elif company_contact_details_summary and not company_contact_details_summary.consolidated_numbers: 
            overall_status = "Unverified_LLM_NoRelevantNumbers"
        elif scraper_status_for_true_base_domain_summary == "Error_LLM_Processing":
            overall_status = "Error_LLM_Processing_For_Canonical"
        elif scraper_status_for_true_base_domain_summary == "Error_LLM_PromptMissing":
            overall_status = "Error_LLM_PromptMissing_For_Canonical"
        
        original_input_url_for_map = str(row_summary.get('GivenURL')) if row_summary.get('GivenURL') is not None else "None_GivenURL_Input"
        true_base_domain_from_map = input_to_canonical_map.get(original_input_url_for_map) 

        normalized_original_input_base = get_canonical_base_url(original_input_url_for_map) if original_input_url_for_map != "None_GivenURL_Input" else None
        
        if canonical_url_summary and normalized_original_input_base and normalized_original_input_base != canonical_url_summary:
            overall_status = f"RedirectedTo[{canonical_url_summary}]_" + overall_status
        
        df.at[index, 'Overall_VerificationStatus'] = overall_status
        df.at[index, 'ScrapingStatus_Canonical'] = scraper_status_for_true_base_domain_summary 
        df.at[index, 'LLM_Processing_Status_Canonical'] = "Processed" if company_contact_details_summary is not None else scraper_status_for_true_base_domain_summary


    if all_flattened_rows:
        df_detailed_flattened = pd.DataFrame(all_flattened_rows)
        
        classification_sort_order = ['Primary', 'Secondary', 'Support', 'Low Relevance', 'Non-Business']
        df_detailed_flattened['LLM_Classification_Sort'] = pd.Categorical(
            df_detailed_flattened['LLM_Classification'],
            categories=classification_sort_order,
            ordered=True
        )
        df_detailed_flattened = df_detailed_flattened.sort_values(
            by=['CompanyName', 'LLM_Classification_Sort', 'Number'],
            na_position='last' 
        ).drop(columns=['LLM_Classification_Sort'])
        
        for col in detailed_columns_order:
            if col not in df_detailed_flattened.columns:
                df_detailed_flattened[col] = None 
        
        df_detailed_export = df_detailed_flattened[detailed_columns_order].copy()

        detailed_output_filename = f"All_LLM_Extractions_Report_{run_id}.xlsx" 
        detailed_output_excel_path = os.path.join(run_output_dir, detailed_output_filename)
        try:
            logger.info(f"Attempting to save detailed report to: {detailed_output_excel_path}")
            with pd.ExcelWriter(detailed_output_excel_path, engine='openpyxl') as writer:
                df_detailed_export.to_excel(writer, index=False, sheet_name='Detailed_Phone_Data')
                worksheet_detailed = writer.sheets['Detailed_Phone_Data']
                for col_idx, col_name in enumerate(df_detailed_export.columns):
                    series_data = df_detailed_export.iloc[:, col_idx]
                    if series_data.empty:
                        max_val_len = 0
                    else:
                        lengths = series_data.astype(str).map(len)
                        max_val_len = lengths.max() if not lengths.empty else 0
                    
                    column_header_len = len(str(col_name))
                    adjusted_width = max(max_val_len, column_header_len) + 2
                    worksheet_detailed.column_dimensions[get_column_letter(col_idx + 1)].width = adjusted_width
            logger.info(f"Detailed report saved successfully to {detailed_output_excel_path}")
        except Exception as e_detailed:
            logger.error(f"Error saving detailed report to {detailed_output_excel_path}: {e_detailed}", exc_info=True)
    else:
        logger.info("No data for detailed flattened report. Skipping file creation.")
    run_metrics["report_generation_stats"]["detailed_report_rows"] = len(all_flattened_rows)
 
    unique_summary_cols_needed = list(dict.fromkeys(summary_columns_order)) 

    for col_name in unique_summary_cols_needed:
        if col_name not in df.columns:
            if col_name in ['Original_Number_Status', 'Overall_VerificationStatus',
                            'CanonicalEntryURL', 'ScrapingStatus_Canonical', 'LLM_Processing_Status_Canonical',
                            'Top_Number_1', 'Top_Type_1', 'Top_SourceURL_1',
                            'Top_Number_2', 'Top_Type_2', 'Top_SourceURL_2',
                            'Top_Number_3', 'Top_Type_3', 'Top_SourceURL_3']:
                df[col_name] = None 
                logger.warning(f"Summary report column '{col_name}' was not found in DataFrame and was initialized to None. Check population logic.")
            elif col_name == 'RunID':
                df[col_name] = run_id 
            elif col_name not in ['CompanyName', 'GivenURL', 'GivenPhoneNumber', 'Description', 'TargetCountryCodes']:
                 logger.error(f"Unexpected summary column '{col_name}' missing and not covered by specific initialization. Defaulting to None.")
                 df[col_name] = None


    df_summary_export = df[summary_columns_order].copy()
    
    summary_output_filename = app_config.output_excel_file_name_template.format(run_id=run_id)
    summary_output_excel_path = os.path.join(run_output_dir, summary_output_filename)
    try:
        logger.info(f"Attempting to save summary report to: {summary_output_excel_path}")
        with pd.ExcelWriter(summary_output_excel_path, engine='openpyxl') as writer:
            df_summary_export.to_excel(writer, index=False, sheet_name='Phone_Validation_Summary')
            worksheet_summary = writer.sheets['Phone_Validation_Summary']
            for col_idx, col_name in enumerate(df_summary_export.columns):
                series_data = df_summary_export.iloc[:, col_idx]
                if series_data.empty:
                    max_val_len = 0
                else:
                    lengths = series_data.astype(str).map(len)
                    max_val_len = lengths.max() if not lengths.empty else 0
                
                column_header_len = len(str(col_name))
                adjusted_width = max(max_val_len, column_header_len) + 2
                worksheet_summary.column_dimensions[get_column_letter(col_idx + 1)].width = adjusted_width
        logger.info(f"Summary report saved successfully to {summary_output_excel_path}")
    except Exception as e_summary:
        logger.error(f"Error saving summary report to {summary_output_excel_path}: {e_summary}", exc_info=True)
<<<<<<< HEAD
        run_metrics["errors_encountered"].append(f"Error saving summary report: {str(e_summary)}")
    run_metrics["report_generation_stats"]["summary_report_rows"] = len(df_summary_export) if 'df_summary_export' in locals() else 0
 
=======

    # Define tertiary_output_excel_path before the conditional block
    # to ensure it's always bound for the "Final Processed Contacts" report generation.
    tertiary_output_filename = app_config.tertiary_report_file_name_template.format(run_id=run_id) # Ensure run_id is used if template expects it
    tertiary_output_excel_path = os.path.join(run_output_dir, tertiary_output_filename)

    # Create and save new Tertiary Report ("Final Contacts.xlsx")
>>>>>>> 3be21b7c
    if all_tertiary_rows:
        df_tertiary_report = pd.DataFrame(all_tertiary_rows)
        
        for col_t in tertiary_report_columns_order:
            if col_t not in df_tertiary_report.columns:
                df_tertiary_report[col_t] = None 
        
        df_tertiary_export = df_tertiary_report[tertiary_report_columns_order].copy()

        # tertiary_output_excel_path is already defined above
        try:
            logger.info(f"Attempting to save tertiary report ('Final Contacts.xlsx') to: {tertiary_output_excel_path}")
            with pd.ExcelWriter(tertiary_output_excel_path, engine='openpyxl') as writer_t:
                df_tertiary_export.to_excel(writer_t, index=False, sheet_name='Contact_Focused_Report')
                worksheet_tertiary = writer_t.sheets['Contact_Focused_Report']
                for col_idx, col_name in enumerate(df_tertiary_export.columns):
                    series_data = df_tertiary_export.iloc[:, col_idx]
                    if series_data.empty:
                        max_val_len = 0
                    else:
                        lengths = series_data.astype(str).map(len)
                        max_val_len = lengths.max() if not lengths.empty else 0
                    
                    column_header_len = len(str(col_name))
                    adjusted_width = max(max_val_len, column_header_len) + 2
                    worksheet_tertiary.column_dimensions[get_column_letter(col_idx + 1)].width = adjusted_width
            logger.info(f"Tertiary report saved successfully to {tertiary_output_excel_path}")
        except Exception as e_tertiary:
            logger.error(f"Error saving tertiary report to {tertiary_output_excel_path}: {e_tertiary}", exc_info=True)
            run_metrics["errors_encountered"].append(f"Error saving tertiary report: {str(e_tertiary)}")
    else:
        logger.info("No data for tertiary report. Skipping file creation.")
    run_metrics["report_generation_stats"]["tertiary_report_rows"] = len(all_tertiary_rows)
    run_metrics["tasks"]["pass2_report_generation_duration_seconds"] = time.time() - pass2_reports_start_time
 
    write_run_metrics(run_metrics, run_output_dir, run_id, pipeline_start_time)

    # Generate the new "Final Processed Contacts" report
    logger.info("Attempting to generate 'Final Processed Contacts' report...")
    # The 'Final Contacts.xlsx' (tertiary report) should have been saved by now.
    # Its path is tertiary_output_excel_path
    if os.path.exists(tertiary_output_excel_path):
        try:
            generate_processed_contacts_report(
                final_contacts_file_path=tertiary_output_excel_path, # Pass the path to "Final Contacts.xlsx"
                config=app_config,
                run_id=run_id
            )
        except Exception as e_processed_report:
            logger.error(f"Error generating 'Final Processed Contacts' report: {e_processed_report}", exc_info=True)
    else:
        logger.warning(f"'Final Contacts.xlsx' not found at {tertiary_output_excel_path}. Skipping 'Final Processed Contacts' report generation.")

    logger.info(f"Pipeline run {run_id} finished.")
    logger.info(f"Total pipeline duration: {run_metrics['total_duration_seconds']:.2f} seconds.")
    logger.info(f"Run metrics file created at: {os.path.join(run_output_dir, f'run_metrics_{run_id}.md')}")


def write_run_metrics(metrics: Dict[str, Any], output_dir: str, run_id: str, pipeline_start_time: float) -> None:
    """Writes the collected run metrics to a Markdown file."""
    metrics["total_duration_seconds"] = time.time() - pipeline_start_time
    metrics_file_path = os.path.join(output_dir, f"run_metrics_{run_id}.md")

    try:
        with open(metrics_file_path, 'w', encoding='utf-8') as f:
            f.write(f"# Pipeline Run Metrics: {run_id}\n\n")
            f.write(f"**Run ID:** {metrics.get('run_id', 'N/A')}\n")
            f.write(f"**Total Run Duration:** {metrics.get('total_duration_seconds', 0):.2f} seconds\n")
            f.write(f"**Pipeline Start Time:** {datetime.fromtimestamp(pipeline_start_time).strftime('%Y-%m-%d %H:%M:%S')}\n")
            f.write(f"**Pipeline End Time:** {datetime.now().strftime('%Y-%m-%d %H:%M:%S')}\n\n")

            f.write("## Task Durations (seconds):\n")
            if metrics.get("tasks"):
                for task_name, duration in metrics["tasks"].items():
                    f.write(f"- **{task_name.replace('_', ' ').title()}:** {duration:.2f}\n")
            else:
                f.write("- No task durations recorded.\n")
            f.write("\n")

            f.write("## Data Processing Statistics:\n")
            stats = metrics.get("data_processing_stats", {})
            f.write(f"- **Input Rows Processed (Initial Load):** {stats.get('input_rows_count', 0)}\n")
            f.write(f"- **Rows Successfully Processed (Pass 1):** {stats.get('rows_successfully_processed_pass1', 0)}\n")
            f.write(f"- **Rows Failed During Processing (Pass 1):** {stats.get('rows_failed_pass1', 0)}\n")
            f.write(f"- **Unique True Base Domains Consolidated:** {stats.get('unique_true_base_domains_consolidated', 0)}\n\n")


            f.write("## Scraping Statistics:\n")
            stats = metrics.get("scraping_stats", {})
            f.write(f"- **URLs Processed for Scraping:** {stats.get('urls_processed_for_scraping', 0)}\n")
            f.write(f"- **New Canonical Sites Scraped:** {stats.get('new_canonical_sites_scraped', 0)}\n")
            f.write(f"- **Scraping Successes:** {stats.get('scraping_success', 0)}\n")
            f.write(f"- **Scraping Failures (Invalid URL):** {stats.get('scraping_failure_invalid_url', 0)}\n")
            f.write(f"- **Scraping Failures (Already Processed):** {stats.get('scraping_failure_already_processed', 0)}\n")
            f.write(f"- **Scraping Failures (Other Errors):** {stats.get('scraping_failure_error', 0)}\n")
            f.write(f"- **Total Pages Scraped Overall:** {stats.get('total_pages_scraped_overall', 0)}\n")
            f.write(f"- **Total Unique URLs Successfully Fetched:** {stats.get('total_urls_fetched_by_scraper', 0)}\n") 
            f.write(f"- **Total Successfully Scraped Canonical Sites:** {stats.get('total_successful_canonical_scrapes', 0)}\n") 

            if stats.get('total_successful_canonical_scrapes', 0) > 0:
                avg_pages_per_site = stats.get('total_pages_scraped_overall', 0) / stats.get('total_successful_canonical_scrapes', 1) 
                f.write(f"- **Average Pages Scraped per Successfully Scraped Canonical Site:** {avg_pages_per_site:.2f}\n")
            else:
                f.write("- Average Pages Scraped per Successfully Scraped Canonical Site: N/A (No successful canonical scrapes)\n")

            f.write("- **Pages Scraped by Type:**\n")
            pages_by_type = stats.get("pages_scraped_by_type", {})
            if pages_by_type:
                for page_type, count in sorted(pages_by_type.items()): 
                    f.write(f"  - *{page_type.replace('_', ' ').title()}:* {count}\n")
            else:
                f.write("  - No page type data recorded.\n")
            f.write("\n")

            f.write("## Regex Extraction Statistics:\n")
            stats = metrics.get("regex_extraction_stats", {})
            f.write(f"- **Canonical Sites Processed for Regex:** {stats.get('sites_processed_for_regex', 0)}\n")
            f.write(f"- **Canonical Sites with Regex Candidates Found:** {stats.get('sites_with_regex_candidates', 0)}\n")
            f.write(f"- **Total Regex Candidates Found:** {stats.get('total_regex_candidates_found', 0)}\n\n")

            f.write("## LLM Processing Statistics:\n")
            stats = metrics.get("llm_processing_stats", {})
            f.write(f"- **Canonical Sites Sent for LLM Processing:** {stats.get('sites_processed_for_llm', 0)}\n")
            f.write(f"- **LLM Calls Successful:** {stats.get('llm_calls_success', 0)}\n")
            f.write(f"- **LLM Calls Failed (Prompt Missing):** {stats.get('llm_calls_failure_prompt_missing', 0)}\n")
            f.write(f"- **LLM Calls Failed (Processing Error):** {stats.get('llm_calls_failure_processing_error', 0)}\n")
            f.write(f"- **Canonical Sites with No Regex Candidates (Skipped LLM):** {stats.get('llm_no_candidates_to_process', 0)}\n")
            f.write(f"- **Total LLM Extracted Phone Number Objects (Raw):** {stats.get('total_llm_extracted_numbers_raw', 0)}\n")
            f.write(f"- **LLM Successful Calls with Token Data:** {stats.get('llm_successful_calls_with_token_data', 0)}\n")
            f.write(f"- **Total LLM Prompt Tokens:** {stats.get('total_llm_prompt_tokens', 0)}\n")
            f.write(f"- **Total LLM Completion Tokens:** {stats.get('total_llm_completion_tokens', 0)}\n")
            f.write(f"- **Total LLM Tokens Overall:** {stats.get('total_llm_tokens_overall', 0)}\n")

            successful_calls_for_avg = stats.get('llm_successful_calls_with_token_data', 0)
            if successful_calls_for_avg > 0:
                avg_prompt_tokens = stats.get('total_llm_prompt_tokens', 0) / successful_calls_for_avg
                avg_completion_tokens = stats.get('total_llm_completion_tokens', 0) / successful_calls_for_avg
                avg_total_tokens = stats.get('total_llm_tokens_overall', 0) / successful_calls_for_avg
                f.write(f"- **Average Prompt Tokens per Successful Call:** {avg_prompt_tokens:.2f}\n")
                f.write(f"- **Average Completion Tokens per Successful Call:** {avg_completion_tokens:.2f}\n")
                f.write(f"- **Average Total Tokens per Successful Call:** {avg_total_tokens:.2f}\n")
            else:
                f.write("- Average token counts not available (no successful calls with token data).\n")
            f.write("\n")

            f.write("## Report Generation Statistics:\n")
            stats = metrics.get("report_generation_stats", {})
            f.write(f"- **Detailed Report Rows Created:** {stats.get('detailed_report_rows', 0)}\n")
            f.write(f"- **Summary Report Rows Created:** {stats.get('summary_report_rows', 0)}\n")
            f.write(f"- **Tertiary Report Rows Created:** {stats.get('tertiary_report_rows', 0)}\n\n")
            
            f.write("## Errors Encountered During Pipeline:\n")
            if metrics.get("errors_encountered"):
                for error_msg in metrics["errors_encountered"]:
                    f.write(f"- {error_msg}\n")
            else:
                f.write("- No significant errors recorded.\n")
            f.write("\n")

        logger.info(f"Run metrics successfully written to {metrics_file_path}")
    except IOError as e:
        logger.error(f"Failed to write run metrics to {metrics_file_path}: {e}", exc_info=True)
    except Exception as e_global: 
        logger.error(f"An unexpected error occurred while writing metrics to {metrics_file_path}: {e_global}", exc_info=True)


if __name__ == '__main__':
    if not logger.hasHandlers(): 
        logging.basicConfig(level=logging.INFO, format='%(asctime)s - %(levelname)s - %(message)s')
    
    main()<|MERGE_RESOLUTION|>--- conflicted
+++ resolved
@@ -1,15 +1,11 @@
 import pandas as pd
 from typing import List, Dict, Set, Optional, Any, Callable, Union, Tuple
-<<<<<<< HEAD
 import csv # Added for failure log
-from src.data_handler import load_and_preprocess_data, process_and_consolidate_contact_data, get_canonical_base_url # Added process_and_consolidate_contact_data
-=======
-from src.data_handler import load_and_preprocess_data, process_and_consolidate_contact_data, get_canonical_base_url, generate_processed_contacts_report # Added generate_processed_contacts_report
->>>>>>> 3be21b7c
+from src.data_handler import load_and_preprocess_data, process_and_consolidate_contact_data, get_canonical_base_url, generate_processed_contacts_report # Kept main's import
 from src.scraper import scrape_website
 from src.regex_extractor_component import extract_numbers_with_snippets_from_text
 from src.llm_extractor_component import GeminiLLMExtractor
-from src.core.schemas import PhoneNumberLLMOutput, CompanyContactDetails, ConsolidatedPhoneNumber # Added ConsolidatedPhoneNumber
+from src.core.schemas import PhoneNumberLLMOutput, CompanyContactDetails, ConsolidatedPhoneNumber 
 from src.scraper.scraper_logic import normalize_url
 from src.core.logging_config import setup_logging
 from src.core.config import AppConfig
@@ -25,18 +21,17 @@
 from phonenumbers import NumberParseException
 from openpyxl.utils import get_column_letter
 
-TARGET_COUNTRY_CODES_INT: Set[int] = {49, 41, 43} # Germany, Switzerland, Austria
+TARGET_COUNTRY_CODES_INT: Set[int] = {49, 41, 43} 
 EXCLUDED_TYPES_FOR_TOP_CONTACTS_REPORT: Set[str] = {
-    'Unknown', 'Fax', 'Mobile', 'Date', 'ID' # 'Non-Priority-Country Contact' removed as per user request
+    'Unknown', 'Fax', 'Mobile', 'Date', 'ID' 
 }
-logger = logging.getLogger(__name__) # Will be configured by setup_logging in main()
+logger = logging.getLogger(__name__) 
 app_config: AppConfig = AppConfig()
 
 INPUT_FILE_PATH: str = app_config.input_excel_file_path
 if not os.path.isabs(INPUT_FILE_PATH):
     project_root_dir = os.path.dirname(os.path.abspath(__file__))
     INPUT_FILE_PATH = os.path.join(project_root_dir, INPUT_FILE_PATH)
-    # Initial log before full setup might go to default console
     print(f"INFO: Resolved relative INPUT_FILE_PATH to absolute: {INPUT_FILE_PATH}")
 
 
@@ -53,22 +48,20 @@
 def generate_run_id() -> str:
     return datetime.now().strftime("%Y%m%d_%H%M%S")
 
-def log_row_failure(failure_log_writer: Optional[Any], input_row_identifier: Any, stage_of_failure: str, error_reason: str) -> None: # Changed csv.writer to Any
+def log_row_failure(failure_log_writer: Optional[Any], input_row_identifier: Any, stage_of_failure: str, error_reason: str) -> None: 
     """Helper function to write a row-specific failure to the CSV log."""
     if failure_log_writer:
         try:
-            # Sanitize error_reason to remove newlines/carriage returns for CSV compatibility
             sanitized_reason = str(error_reason).replace('\n', ' ').replace('\r', '')
             failure_log_writer.writerow([input_row_identifier, stage_of_failure, sanitized_reason])
         except Exception as e:
-            # Log to the main logger if writing to failure log fails, to avoid crashing the pipeline
             logger.error(f"CRITICAL: Failed to write to failure_log_csv: {e}. Row ID: {input_row_identifier}, Stage: {stage_of_failure}", exc_info=True)
     else:
         logger.warning(f"Attempted to log row failure but failure_log_writer is None. Row ID: {input_row_identifier}, Stage: {stage_of_failure}")
 
 
 def main() -> None:
-    pipeline_start_time = time.time() # For overall duration
+    pipeline_start_time = time.time() 
     run_metrics: Dict[str, Any] = {
         "run_id": None,
         "total_duration_seconds": None,
@@ -926,19 +919,12 @@
         logger.info(f"Summary report saved successfully to {summary_output_excel_path}")
     except Exception as e_summary:
         logger.error(f"Error saving summary report to {summary_output_excel_path}: {e_summary}", exc_info=True)
-<<<<<<< HEAD
         run_metrics["errors_encountered"].append(f"Error saving summary report: {str(e_summary)}")
     run_metrics["report_generation_stats"]["summary_report_rows"] = len(df_summary_export) if 'df_summary_export' in locals() else 0
  
-=======
-
-    # Define tertiary_output_excel_path before the conditional block
-    # to ensure it's always bound for the "Final Processed Contacts" report generation.
-    tertiary_output_filename = app_config.tertiary_report_file_name_template.format(run_id=run_id) # Ensure run_id is used if template expects it
+    tertiary_output_filename = app_config.tertiary_report_file_name_template.format(run_id=run_id) 
     tertiary_output_excel_path = os.path.join(run_output_dir, tertiary_output_filename)
 
-    # Create and save new Tertiary Report ("Final Contacts.xlsx")
->>>>>>> 3be21b7c
     if all_tertiary_rows:
         df_tertiary_report = pd.DataFrame(all_tertiary_rows)
         
@@ -948,7 +934,6 @@
         
         df_tertiary_export = df_tertiary_report[tertiary_report_columns_order].copy()
 
-        # tertiary_output_excel_path is already defined above
         try:
             logger.info(f"Attempting to save tertiary report ('Final Contacts.xlsx') to: {tertiary_output_excel_path}")
             with pd.ExcelWriter(tertiary_output_excel_path, engine='openpyxl') as writer_t:
@@ -976,14 +961,11 @@
  
     write_run_metrics(run_metrics, run_output_dir, run_id, pipeline_start_time)
 
-    # Generate the new "Final Processed Contacts" report
     logger.info("Attempting to generate 'Final Processed Contacts' report...")
-    # The 'Final Contacts.xlsx' (tertiary report) should have been saved by now.
-    # Its path is tertiary_output_excel_path
     if os.path.exists(tertiary_output_excel_path):
         try:
             generate_processed_contacts_report(
-                final_contacts_file_path=tertiary_output_excel_path, # Pass the path to "Final Contacts.xlsx"
+                final_contacts_file_path=tertiary_output_excel_path, 
                 config=app_config,
                 run_id=run_id
             )
